--- conflicted
+++ resolved
@@ -146,13 +146,6 @@
         if use_spikes:
             for i in range(Cf.shape[0]):
                 if i < Cf.shape[0] - nb: 
-<<<<<<< HEAD
-                    bl = scipy.ndimage.percentile_filter(Cf[i], 20, size=50)
-                    tr = Cf[i] - bl
-                    _, _, Cf_processed[i], _, _, _ = denoise_spikes(tr, window_length=3, clip=0, 
-                                      threshold=3.0, threshold_method='simple', do_plot=False)
-                    Cf_processed[i] = Cf_processed[i] + bl  
-=======
                     orig_movie = True
                     if orig_movie:
                         bl = scipy.ndimage.percentile_filter(-Cf[i], 50, size=50)
@@ -182,8 +175,6 @@
                     else:
                         Cf_processed[i] = Cf_processed[i] + bl  
                     
-                    
->>>>>>> 92b1ca26
         Cf = Cf_processed
         Ab = HALS4shape(np.reshape(Y, (np.prod(dims), T), order='F'), Ab, Cf)
         
