--- conflicted
+++ resolved
@@ -79,20 +79,6 @@
                    'viola_sim1_1.hdf5']
     
 elif n_neurons == 'test':
-<<<<<<< HEAD
-    movie_folder = ['/home/nel/NEL-LAB Dropbox/NEL/Papers/VolPy_online/test_data/simulation/overlapping/viola_sim3_18',
-                    '/home/nel/NEL-LAB Dropbox/NEL/Papers/VolPy_online/test_data/simulation/overlapping/viola_sim3_16',
-                    '/home/nel/NEL-LAB Dropbox/NEL/Papers/VolPy_online/test_data/simulation/overlapping/viola_sim3_4',
-                    '/home/nel/NEL-LAB Dropbox/NEL/Papers/VolPy_online/test_data/simulation/overlapping/viola_sim3_2',
-                    '/home/nel/NEL-LAB Dropbox/NEL/Papers/VolPy_online/test_data/simulation/overlapping/viola_sim3_5',
-                    '/home/nel/NEL-LAB Dropbox/NEL/Papers/VolPy_online/test_data/simulation/non_overlapping/viola_sim2_7'][4]
-    movie_lists = ['viola_sim3_18.hdf5',   # overlapping 8 neurons
-                   'viola_sim3_16.hdf5',
-                   'viola_sim3_4.hdf5',
-                   'viola_sim3_2.hdf5',
-                   'viola_sim3_5.hdf5',
-                   'viola_sim2_7.hdf5']    # non-overlapping 50 neurons
-=======
     movie_folder = ['/Users/agiovan/NEL-LAB Dropbox/NEL/Papers/VolPy_online/test_data/simulation/overlapping/viola_sim3_1',
                     '/Users/agiovan/NEL-LAB Dropbox/NEL/Papers/VolPy_online/test_data/simulation/overlapping/viola_sim3_2',
                     '/Users/agiovan/NEL-LAB Dropbox/NEL/Papers/VolPy_online/test_data/simulation/overlapping/viola_sim3_3',
@@ -105,7 +91,6 @@
                    'viola_sim3_5.hdf5',
                    'viola_sim3_18.hdf5',   # overlapping 8 neurons
                    'viola_sim2_7.hdf5']   # non-overlapping 50 neurons
->>>>>>> 92b1ca26
     
    
 #%% Choosing datasets
@@ -185,7 +170,7 @@
 
 #%% Use nmf sequentially to extract all neurons in the region
 num_frames_init = 10000
-<<<<<<< HEAD
+
 y_seq = y_filt[:num_frames_init,:].copy()
 
 mask_2D = to_2D(mask)
@@ -212,7 +197,7 @@
     H_new,W_new,b,f = hals(y_filt[:num_frames_init].T, H.T, W.T, np.ones((y_filt.shape[1],1)) / y_filt.shape[1],
                                  np.random.rand(1,num_frames_init), bSiz=None, maxIter=3, 
                                  update_bg=update_bg, use_spikes=use_spikes, frate=frate)
-=======
+
 import cv2
 # kernel=np.ones(5)
 # mask = np.stack([cv2.dilate(m, kernel) for m in mask], axis=0)
@@ -259,7 +244,7 @@
                              np.random.rand(1,num_frames_init), bSiz=None, maxIter=3, 
                              update_bg=update_bg, use_spikes=use_spikes)
 #plt.close('all')
->>>>>>> 92b1ca26
+
 if do_plot:
     plt.figure();plt.imshow(H_new.sum(axis=1).reshape(mov.shape[1:], order='F'));plt.colorbar()
     plt.figure();plt.imshow(b.reshape(mov.shape[1:], order='F'));plt.colorbar()
@@ -269,9 +254,7 @@
 
 # normalization will enable gpu-nnls extracting bg signal 
 H_new = H_new / norm(H_new, axis=0)
-<<<<<<< HEAD
-    
-=======
+
 #%% Load simulation groundtruth
 import scipy.io
 vi_result_all = []
@@ -292,7 +275,6 @@
     plt.cla()
     plt.imshow(mask[i])
     plt.pause(1)    
->>>>>>> 92b1ca26
 #%% Motion correct and use NNLS to extract signals
 # You can skip rank 1-nmf, hals step if H_new is saved
 #np.save('/home/nel/NEL-LAB Dropbox/NEL/Papers/VolPy_online/test_data//multiple_neurons/FOV4_50um_H_new.npy', H_new)
@@ -357,12 +339,9 @@
     fe = slice(0,None)
     trace_nnls = np.array([nnls(H_new,yy)[0] for yy in (-y)[fe]])
     trace_all = trace_nnls.T.copy() 
-<<<<<<< HEAD
-    
-=======
+
 #%%
 [(plt.figure(),plt.plot(spikes[i],np.min(trace_all[i]),'.'), plt.plot(trace_all[i])) for i in range(8)]    
->>>>>>> 92b1ca26
 
 #%% Viola spike extraction, result is in the estimates object
 if True:
@@ -387,11 +366,6 @@
     estimates.weights = weights
     
 #%% Visualization
-<<<<<<< HEAD
-    idx = 0
-    plt.imshow(estimates.weights[idx])   # weight
-    plt.plot(trace[idx])                # original trace
-=======
     idx = -1
     for idx in range(8):
         plt.cla()        
@@ -406,7 +380,6 @@
         plt.plot(spikes[idx],1) 
         plt.pause(1)       
                    # original trace
->>>>>>> 92b1ca26
     plt.plot(estimates.t_s[idx])        # after template matching
 
     
