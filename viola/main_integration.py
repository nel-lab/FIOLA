--- conflicted
+++ resolved
@@ -42,11 +42,7 @@
 string = os.getcwd().split('/')
 BASE_FOLDER = os.path.join('/'+string[1], string[2], 'NEL-LAB Dropbox/NEL/Papers/')
 
-<<<<<<< HEAD
-n_neurons = ['1', '2', 'many', 'test'][2]
-=======
 n_neurons = ['1', '2', 'many', 'test'][3]
->>>>>>> 7bd976c0
 
 if n_neurons in ['1', '2']:
     movie_folder = [os.path.join(BASE_FOLDER, 'VolPy_online/data/voltage_data/one_neuron/'),
@@ -130,11 +126,7 @@
     frate = 400
     with h5py.File(movie,'r') as h5:
        mov = np.array(h5['mov'])
-<<<<<<< HEAD
     with h5py.File(rois,'r') as h5:
-=======
-    with h5py.File(os.path.join(movie_folder, name[:-8],name[:-8]+'_ROI.hdf5'),'r') as h5:
->>>>>>> 7bd976c0
        mask = np.array(h5['mov'])
     #mask = mask.transpose([0, 2, 1])
        
@@ -185,13 +177,9 @@
             plt.imshow(mask[i], alpha=0.5)
 # mask = mask.transpose([0,2,1])
 
-<<<<<<< HEAD
+
 # Use nmf sequentially to extract all neurons in the region
 num_frames_init = mov.shape[0]
-=======
-#%% Use nmf sequentially to extract all neurons in the region
-num_frames_init = 10000
->>>>>>> 7bd976c0
 use_rank_one_nmf = False
 hals_movie = ['hp_thresh', 'hp', 'orig'][0]
 hals_orig = False
@@ -240,10 +228,7 @@
 # normalization will enable gpu-nnls extracting bg signal 
 H_new = H_new / norm(H_new, axis=0)
 
-<<<<<<< HEAD
 np.save(base_folder + dataset + dataset + "_H_new_full", H_new)
-=======
->>>>>>> 7bd976c0
 #%% Motion correct and use NNLS to extract signals
 # You can skip rank 1-nmf, hals step if H_new is saved
 #np.save('/home/nel/NEL-LAB Dropbox/NEL/Papers/VolPy_online/data/voltage_data//multiple_neurons/FOV4_50um_H_new.npy', H_new)
