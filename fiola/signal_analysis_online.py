--- conflicted
+++ resolved
@@ -141,7 +141,6 @@
         elif self.mode == 'calcium':
             self.trace = np.zeros((nn, num_frames), dtype=np.float32)
             self.trace[:, :tm] = trace_in.copy()      
-<<<<<<< HEAD
             if self.p>0: # calcium deconvolution
                 from caiman.source_extraction.cnmf.deconvolution import constrained_foopsi
                 N = nn-self.nb # deconvolve only neural traces, not background
@@ -210,9 +209,6 @@
                         for _, bl, _, gam, sn, _, lam in results_foopsi]
                     for o, t in zip(self.OASISinstances, trace_in):
                         o.fit(t)
-=======
-            # todo: add calcium deconvolution
->>>>>>> da6d471c
         return self
 
     def fit_next(self, trace_in, n):
