#!/usr/bin/env python3
# -*- coding: utf-8 -*-
"""
Created on Tue Apr 28 18:58:55 2020
files for loading and analyzing proccessed Marton's data
@author: caichangjia
"""
#%% import library
import os
import matplotlib.pyplot as plt
import numpy as np
from scipy.optimize import linear_sum_assignment
from scipy.signal import find_peaks
import peakutils
from scipy import signal
from scipy.signal import savgol_filter
from time import time
from caiman.components_evaluation import mode_robust_fast
from scipy.signal import argrelextrema
from scipy import stats
#%% relevant functions
def distance_spikes(s1, s2, max_dist):
    """ Define distance matrix between two spike train.
    Distance greater than maximum distance is assigned one.
    """    
    D = np.ones((len(s1), len(s2)))
    for i in range(len(s1)):
        for j in range(len(s2)):
            if np.abs(s1[i] - s2[j]) > max_dist:
                D[i, j] = 1
            else:
                D[i, j] = (np.abs(s1[i] - s2[j]))/5/max_dist
    return D

def find_matches(D):
    """ Find matches between two spike train by solving linear assigment problem.
    Delete matches where their distance is greater than maximum distance
    """
    index_gt, index_method = linear_sum_assignment(D)
    del_list = []
    for i in range(len(index_gt)):
        if D[index_gt[i], index_method[i]] == 1:
            del_list.append(i)
    index_gt = np.delete(index_gt, del_list)
    index_method = np.delete(index_method, del_list)
    return index_gt, index_method

def spike_comparison(i, e_sg, e_sp, e_t, v_sg, v_sp, v_t, scope, max_dist, save=False):
    e_sg = e_sg[np.where(np.multiply(e_t>=scope[0], e_t<=scope[1]))[0]]
    e_sg = (e_sg - np.mean(e_sg))/(np.max(e_sg)-np.min(e_sg))*np.max(v_sg)
    e_sp = e_sp[np.where(np.multiply(e_sp>=scope[0], e_sp<=scope[1]))[0]]
    e_t = e_t[np.where(np.multiply(e_t>=scope[0], e_t<=scope[1]))[0]]
    #plt.plot(e_t, e_sg, label='ephys', color='blue')
    #plt.plot(e_sp, np.max(e_sg)*1.1*np.ones(e_sp.shape),color='b', marker='.', ms=2, fillstyle='full', linestyle='none')
    
    v_sg = v_sg[np.where(np.multiply(v_t>=scope[0], v_t<=scope[1]))[0]]
    v_sp = v_sp[np.where(np.multiply(v_sp>=scope[0], v_sp<=scope[1]))[0]]
    v_t = v_t[np.where(np.multiply(v_t>=scope[0], v_t<=scope[1]))[0]]
    #plt.plot(v_t, v_sg, label='ephys', color='blue')
    #plt.plot(v_sp, np.max(v_sg)*1.1*np.ones(v_sp.shape),color='b', marker='.', ms=2, fillstyle='full', linestyle='none')
    
    # Distance matrix and find matches
    D = distance_spikes(s1=e_sp, s2=v_sp, max_dist=max_dist)
    index_gt, index_method = find_matches(D)
    spike = [e_sp, v_sp]
    match = [e_sp[index_gt], v_sp[index_method]]
    height = np.max(np.array(e_sg.max(), v_sg.max()))
    
    # Calculate measures
    TP = len(index_gt)
    FP = len(v_sp) - TP
    FN = len(e_sp) - TP
    try:    
        precision = TP / (TP + FP)
    except ZeroDivisionError:
        if v_sp == 0:
            precision = 1
        else:    
            precision = 0

    try:    
        recall = TP / (TP + FN)
    except ZeroDivisionError:
        recall = 1

    try:
        F1 = 2 * (precision * recall) / (precision + recall) 
    except ZeroDivisionError:
        F1 = 0

    print('precision:',precision)
    print('recall:',recall)
    print('F1:',F1)      
    if save:
        plt.figure()
        plt.plot(e_t, e_sg, color='b', label='ephys')
        plt.plot(e_sp, 1.2*height*np.ones(e_sp.shape),color='b', marker='.', ms=2, fillstyle='full', linestyle='none')
        plt.plot(v_t, v_sg, color='orange', label='VolPy')
        plt.plot(v_sp, 1.4*height*np.ones(len(v_sp)),color='orange', marker='.', ms=2, fillstyle='full', linestyle='none')
        for j in range(len(index_gt)):
            plt.plot((e_sp[index_gt[j]], v_sp[index_method[j]]),(1.25*height, 1.35*height), color='gray',alpha=0.5, linewidth=1)
        ax = plt.gca()
        ax.locator_params(nbins=7)
        ax.spines['right'].set_visible(False)
        ax.spines['top'].set_visible(False)
        plt.legend(prop={'size': 6})
        plt.tight_layout()
        plt.savefig(f'{volpy_path}/spike_sweep{i}_{vpy.params.volspike["threshold_method"]}.pdf')
    return precision, recall, F1, match, spike

# Compute subthreshold correlation coefficents
def sub_correlation(i, v_t, e_sub, v_sub, scope, save=False):
    e_sub = e_sub[np.where(np.multiply(v_t>=scope[0], v_t<=scope[1]))[0]]
    v_sub = v_sub[np.where(np.multiply(v_t>=scope[0], v_t<=scope[1]))[0]]
    v_t = v_t[np.where(np.multiply(v_t>=scope[0], v_t<=scope[1]))[0]]
    corr = np.corrcoef(e_sub, v_sub)[0,1]
    if save:
        plt.figure()
        plt.plot(v_t, e_sub)
        plt.plot(v_t, v_sub)   
        plt.savefig(f'{volpy_path}/spike_sweep{i}_subthreshold.pdf')
    return corr

def metric(sweep_time, e_sg, e_sp, e_t, e_sub, v_sg, v_sp, v_t, v_sub, save=False):
    precision = []
    recall = []
    F1 = []
    sub_corr = []
    mean_time = []
    e_match = []
    v_match = []
    e_spike_aligned = []
    v_spike_aligned = []
    
    for i in range(len(sweep_time)):
        print(f'sweep{i}')
        if i == 0:
            scope = [max([e_t.min(), v_t.min()]), sweep_time[i][-1]]
        elif i == len(sweep_time) - 1:
            scope = [sweep_time[i][0], min([e_t.max(), v_t.max()])]
        else:
            scope = [sweep_time[i][0], sweep_time[i][-1]]
        mean_time.append(1 / 2 * (scope[0] + scope[-1]))
        
        pr, re, F, match, spike = spike_comparison(i, e_sg, e_sp, e_t, v_sg, v_sp, v_t, scope, max_dist=0.05, save=save)
        corr = sub_correlation(i, v_t, e_sub, v_sub, scope, save=save)
        precision.append(pr)
        recall.append(re)
        F1.append(F)
        sub_corr.append(corr)
        e_match.append(match[0])
        v_match.append(match[1])
        e_spike_aligned.append(spike[0])
        v_spike_aligned.append(spike[1])
        
    e_match = np.concatenate(e_match)
    v_match = np.concatenate(v_match)
    e_spike_aligned = np.concatenate(e_spike_aligned)
    v_spike_aligned = np.concatenate(v_spike_aligned)


    return precision, recall, F1, sub_corr, e_match, v_match, mean_time, e_spike_aligned, v_spike_aligned

#%%
from caiman.base.movies import rolling_window
from functools import partial
import cv2
import scipy
from scipy.interpolate import interp1d
import scipy

def estimate_running_std(signal_in, win_size=20000, stride=5000, 
                         idx_exclude=None, q_min=25, q_max=75):
    """
    Function to estimate ROBUST runnning std
    
    Args:
        win_size: int
            window used to compute running std to normalize signals when 
            compensating for photobleaching
            
        stride: int
            corresponding stride to win_size
            
        idx_exclude: iterator
            indexes to exclude when computing std
        
        q_min: float
            lower percentile for estimation of signal variability (do not change)
        
        q_max: float
            higher percentile for estimation of signal variability (do not change)
        
        
    Returns:
        std_run: ndarray
            running standard deviation
    
    """
    if idx_exclude is not None:
        signal = signal_in[np.setdiff1d(range(len(signal_in)), idx_exclude)]        
    else:
        signal = signal_in
    iter_win = rolling_window(signal[None,:],win_size,stride)
    myperc = partial(np.percentile, q=[q_min,q_max], axis=-1)
    res = np.array(list(map(myperc,iter_win))).T.squeeze()
    iqr = (res[1]-res[0])/1.35
    std_run = cv2.resize(iqr,signal_in[None,:].shape).squeeze()
    return std_run

def extract_exceptional_events(z_signal, thres_STD=5, N=2, min_dist=1, bidirectional=False):
    """
    Extract peaks that are stastically significant over estimated noise
    
    
    N: int
        window used to compute exceptionality (higher frame rates than 1Khz
        MIGHT need larger N) 
    
    thres_STD: float
            threshold related to z scored signal 
        
    min_dist: int
        min distance between peaks
        
    bidirectional: bool
            whether to build an error function that accounts for the direction
            of signal (it does not seem to help using this)
            
    Returns:
        indexes: list
            indexes of inferred spikes 

        erf: ndarray
            float representing the exceptionality of the trace over N points
    
    """
    if bidirectional:        
        erf = scipy.special.log_ndtr(-np.abs(z_signal))
    else:
        erf = scipy.special.log_ndtr(-z_signal)
    erf = np.cumsum(erf)
    erf[N:] -= erf[:-N]
    indexes = peakutils.indexes(-erf, thres=thres_STD, min_dist=min_dist, thres_abs=True)
    return indexes, erf
    
#%%     
def find_spikes(signal, signal_no_subthr=None, thres_STD=5, thres_STD_ampl=4, 
                min_dist=1, N=2, win_size=20000, stride=5000, spike_before=3, 
                spike_after=4, q_min=25, q_max=75, bidirectional=False):
    """
    Function that extracts spike from np.diff(signal). In general the only 
    parameters that should be adapted are thres_STD and 
    @TODO: extract subthreshold signal as well
    
    Args:
        signal: ndarray
            fluorescence signal after detrending
        
        signal_no_subthr: ndarray
            signal without subthreshold activity 
            
        thres_STD: float
            threshold related to z scored signal 
            
        thres_STD_ampl: float
            threshold related to z scored signal without subthreshold activity
            
        min_dist: int
            min distance between spikes
            
        N: int
            window used to compute exceptionality (higher frame rates than 1Khz
            MIGHT need larger N) 
            
        win_size: int
            window used to compute running std to normalize signals when 
            compensating for photobleaching
            
        stride: int
            corresponding stride to win_size
            
        spike_before: int
            how many sample to remove before a spike when removing the spike
            from the trace
        
        spike_after: int
            how many sample to remove after a spike when removing the spike
            from the trace        
            
        q_min: float
            lower percentile for estimation of signal variability (do not change)
        
        q_max: float
            higher percentile for estimation of signal variability (do not change)
            
        bidirectional: bool
            whether to build an error function that accounts for the direction
            of signal (it does not seem to help using this)
            
        
    Returns:
        indexes: list
            indexes of inferred spikes 

        erf: ndarray
            float representing the exceptionality of the trace over N points
        
        z_signal: ndarray
            z scored signal
        
    """
    
    signal = np.diff(signal)
    std_run = estimate_running_std(signal, win_size, stride, q_min=q_min, q_max=q_max)
    z_signal = signal/std_run
    index_exceptional,_ = extract_exceptional_events(z_signal, thres_STD=thres_STD, N=N, min_dist=min_dist, bidirectional=bidirectional)    
    index_remove = np.concatenate([index_exceptional+ii for ii in range(-spike_before,spike_after)])
    std_run = estimate_running_std(signal, win_size, stride,idx_exclude=index_remove, q_min=q_min, q_max=q_max)
    z_signal = signal/std_run 
    indexes, erf = extract_exceptional_events(z_signal, thres_STD=thres_STD, N=N, min_dist=min_dist, bidirectional=bidirectional)

    # remove spikes that are not large peaks in the original signal
    if signal_no_subthr is not None:
        signal_no_subthr /= estimate_running_std(signal_no_subthr, 20000, 5000, 
                                                 q_min=q_min, q_max=q_max)
        
        indexes = np.intersect1d(indexes,np.where(signal_no_subthr[1:]>thres_STD_ampl))
        #indexes = np.where(signal_no_subthr[1:]>thres_STD_ampl)
        
    return indexes, erf, z_signal
#%%
def nan_helper(y):
    return np.isnan(y), lambda z: z.nonzero()[0]


def estimate_subthreshold(signal, thres_STD = 5, spike_before=3, spike_after=4, kernel_size=21, return_nans=False):
  delta_sig = np.diff(signal)
  index_exceptional, erf, z_sig = find_spikes(delta_sig, thres_STD=thres_STD)
  index_remove = np.concatenate([index_exceptional+ii for ii in range(-spike_before,spike_after)])
  sig_sub = signal.copy()
  sig_sub[np.minimum(index_remove,len(signal)-1)] = np.nan
  if return_nans:
      return sig_sub
  else:
      nans, x= nan_helper(sig_sub)
      sig_sub[nans]= np.interp(x(nans), x(~nans), sig_sub[~nans])
      sig_sub = scipy.signal.medfilt(sig_sub, kernel_size=kernel_size)
      return sig_sub

def normalize(ss):
    aa = (ss-np.min(ss))/(np.max(ss)-np.min(ss))
    aa -= np.median(aa)
    aa /= estimate_running_std(aa)
    return aa
#%%
#def compute_thresh(peak_height, prev_thresh=None, delta_max=np.inf):
#    mode = mode_robust_fast(peak_height)
#    peak_height -= mode
#    std = np.abs(2*np.percentile(peak_height,25))/1.35
#    kernel = stats.gaussian_kde(peak_height)
#    x_val = np.arange(0,np.max(peak_height),0.05)-mode
#    pdf = kernel(x_val)
#    
#    
#    return thresh   
#%%
def compute_thresh(peak_height, prev_thresh=None, delta_max=0.03, number_maxima_before=1):
        kernel = stats.gaussian_kde(peak_height)
        x_val = np.linspace(0,np.max(peak_height),1000)
        pdf = kernel(x_val)
        second_der = np.diff(pdf,2)
        mean = np.mean(peak_height)
        min_idx = argrelextrema(kernel(x_val), np.less)

        minima = x_val[min_idx]
        minima = minima[minima>mean]
        minima_2nd = argrelextrema(second_der, np.greater)
        minima_2nd = x_val[minima_2nd]

        if prev_thresh is None:
            delta_max = np.inf
            prev_thresh = mean
            plt.figure()
                        
        
        thresh = prev_thresh 

        if (len(minima)>0) and (np.abs(minima[0]-prev_thresh)< delta_max):
            thresh = minima[0]
            mnt = (minima_2nd-thresh)
            mnt = mnt[mnt<0]
            thresh += mnt[np.maximum(-len(mnt)+1,-number_maxima_before)]             
        
            
        
        plt.plot(x_val, pdf,'c')    
#        plt.plot(x_val[1:], np.diff(pdf,1)*50,'k')  
        plt.plot(x_val[2:],second_der*500,'r')  

        plt.plot(thresh,0, '*')   
#        plt.ylim([-.2,1])
        plt.pause(0.1)
        return thresh
#%%
def find_spikes_rh_online(t, thresh_height=4, window=10000, step=5000):
    """ Find spikes based on the relative height of peaks online
    Args:
        t: 1-D array
            one dimensional signal
            
        thresh height: int
            selected threshold
            
        window: int
            window for updating statistics including median, thresh_sub, std
            
        step: int
            step for updating statistics including median, thresh_sub, std

            
    Returns:
        index: 1-D array
            index of spikes
    """
    
    def compute_std(peak_height, median):
        data = peak_height - median
        ff1 = -data * (data < 0)
        Ns = np.sum(ff1 > 0)
        std = np.sqrt(np.divide(np.sum(ff1**2), Ns)) 
        return std      

    
    _, thresh_sub_init, thresh_init, peak_height1, median_init = find_spikes_rh(t[:20000], thresh_height)
    t_init = time()
    window_length = 2
    peak_height = np.array([])
    index = []
    median = [median_init]
    thresh_sub = [thresh_sub_init]
    thresh = [thresh_init]
    ts = np.zeros(t.shape)
    time_all = [] 
    
    for i in range(len(t)):
        if i > 2 * window_length:  
            ts[i] = t[i] - median[-1]
            # Estimate thresh_sub
            if (i > window) and (i % step == 0):
                tt = -ts[i - window : i][ts[i - window : i] < 0]  
                thresh_sub.append(np.percentile(tt, 99))
                print(f'{i} frames processed')
            
            if (i > window) and (i % step == 100):
                tt = t[i - window : i]  
                median.append(np.percentile(tt, 50))
            
            if (i > window) and (i % step == 200):
                length = len(peak_height)
                if length % 2 == 0:
                    temp_median = peak_height[int(length / 2) - 1]
                else:
                    temp_median = peak_height[int((length-1) / 2)]
                
                if thresh_height is None:
                    thresh.append(compute_thresh(peak_height, thresh[-1]))                    
                else:
                    thresh.append(compute_std(peak_height, temp_median) * thresh_height)
                
            # decide if two frames ago it is a peak
            temp = ts[i - 2] - ts[(i - 4) : (i+1)]
            if (temp[1] > 0) and (temp[3] > 0):
                left = np.max((temp[0], temp[1]))
                right = np.max((temp[3], temp[4]))
                height = np.single(1 / (1 / left + 0.7 / right))
                indices = np.searchsorted(peak_height, height)
                peak_height = np.insert(peak_height, indices, height)
                
                if ts[i - 2] > thresh_sub[-1]:
                    if height > thresh[-1]:
                        index.append(i - 2)
        t_c = time()
        time_all.append(t_c)
                
    print(f'{1000*(time() - t_init) / t.shape[0]} ms per frame')  
    print(f'{1000*np.diff(time_all).max()} ms for maximum per frame')  
    
    #plt.figure()
    #plt.plot(np.diff(np.array(time_all)))
    
    return index

#%%
def find_spikes_rh(t, thresh_height):
    """ Find spikes based on the relative height of peaks
    Args:
        t: 1-D array
            one dimensional signal
            
        thresh height: int
            selected threshold
            
    Returns:
        index: 1-D array
            index of spikes
    """
        
    # List peaks based on their relative peak heights
    #t = img.copy()
    median = np.median(t) 
    t = t - median
    window_length = 2
    window = np.int64(np.arange(-window_length, window_length + 1, 1))
    index = signal.find_peaks(t, height=None)[0]
    index = index[np.logical_and(index > (-window[0]), index < (len(t) - window[-1]))]
    matrix = t[index[:, np.newaxis]+window]
    left = np.maximum((matrix[:,2] - matrix[:,1]), (matrix[:,2] - matrix[:,0]))  
    right = np.maximum((matrix[:,2] - matrix[:,3]), (matrix[:,2] - matrix[:,4]))  
<<<<<<< HEAD
    peak_height = 1 / (1 / left + 1 / right) #1/2*(left + right)#
    #peak_height_absolute = t[index]
=======
#    peak_height = 1 / (1 / left + 0.7 / right)
    peak_height = 1 / (1 / left + 0.7 / right)
>>>>>>> 7ebbe15a
    
    # Thresholding
    data = peak_height - np.median(peak_height)
    ff1 = -data * (data < 0)
    Ns = np.sum(ff1 > 0)
    std = np.sqrt(np.divide(np.sum(ff1**2), Ns)) 
<<<<<<< HEAD
    thresh = thresh_height * std
    index_peak = index[peak_height > thresh]
=======
    if thresh_height is not None:
        thresh = thresh_height * std
    else:
        thresh = compute_thresh(peak_height)
        
    index = index[peak_height > thresh]
>>>>>>> 7ebbe15a

    # Only select peaks above subthreshold
    tt = -t[t<0]
    thresh_sub = np.percentile(tt, 99)
    index_sub = np.where(t > thresh_sub)[0]
<<<<<<< HEAD
    index = np.intersect1d(index_peak,index_sub)

    #plt.figure()
=======
    index = np.intersect1d(index,index_sub)
    
    
>>>>>>> 7ebbe15a
    #plt.hist(peak_height, 500)
    #plt.vlines(thresh, peak_height.min(), peak_height.max(), color='red')
    #plt.figure()
    #plt.plot(dict1['v_t'], t); plt.vlines(dict1['v_t'][index], t.min()-5, t.min(), color='red');
    #plt.vlines(dict1['e_sp'], t.min()-10, t.min()-5, color='black') 
    
    return index, thresh_sub, thresh, peak_height, median


#%%
base_folder = ['/Users/agiovann/NEL-LAB Dropbox/NEL/Papers/VolPy/Marton/data_new',
               '/home/nel/NEL-LAB Dropbox/NEL/Papers/VolPy/Marton/data_new'][0]
lists = ['454597_Cell_0_40x_patch1_output.npz', '456462_Cell_3_40x_1xtube_10A2_output.npz',
             '456462_Cell_3_40x_1xtube_10A3_output.npz', '456462_Cell_5_40x_1xtube_10A5_output.npz',
             '456462_Cell_5_40x_1xtube_10A6_output.npz', '456462_Cell_5_40x_1xtube_10A7_output.npz', 
             '462149_Cell_1_40x_1xtube_10A1_output.npz', '462149_Cell_1_40x_1xtube_10A2_output.npz', ]
file_list = [os.path.join(base_folder, file)for file in lists]

temp = file_list[0].split('/')[-1].split('_')

pr= []
re = []
F = []
sub = []
N_opt = [2,2,2,2,2,2]
all_f1_scores = []
all_prec = []
all_rec = []

all_corr_subthr = []

mode = ['minimum', 'percentile', 'v_sub', 'low_pass', 'double'][2]

for k in np.array(list(range(0,8))):
<<<<<<< HEAD
    #if (k == 6) or (k==3):
    #    thresh_height = 7
    #else:
    thresh_height = 4
=======
    if (k == 6) or (k==3):
        thresh_height = None#4
    else:
        thresh_height = None#4
>>>>>>> 7ebbe15a
    dict1 = np.load(file_list[k], allow_pickle=True)
    img = dict1['v_sg']
    img /= estimate_running_std(img, q_min=0.1, q_max=99.9)
    std_estimate = np.diff(np.percentile(img,[75,25]))/100
    ### I comment it due to it will influence peak distribution
    #for i in range(len(dict1['sweep_time']) - 1):
    #    idx_to_rem = np.where([np.logical_and(dict1['v_t']>(dict1['sweep_time'][i][-1]), dict1['v_t']<dict1['sweep_time'][i+1][0])])[1]
    #    img[idx_to_rem] = np.random.normal(0,1,len(idx_to_rem))*std_estimate
    
    #for i in range(len(dict1['sweep_time']) - 1):
    #    idx_to_rem = np.where([np.logical_and(dict1['v_t']>(dict1['sweep_time'][i][-1]-1), dict1['v_t']<dict1['sweep_time'][i][-1]-0.85)])[1]
    #    img[idx_to_rem] = np.random.normal(0,1,len(idx_to_rem))*std_estimate
#    
    sub_1 = estimate_subthreshold(img, thres_STD=5,  kernel_size=21)
    all_corr_subthr.append([np.corrcoef(normalize(dict1['e_sub']),normalize(sub_1))[0,1],np.corrcoef(normalize(dict1['e_sub']),normalize(dict1['v_sub']))[0,1]])
    
    frate = 1/np.median(np.diff(dict1['v_t']))
    perc_window = 50
    perc_stride = 25
    if mode == 'v_sub':
        signal_subthr = dict1['v_sub']
    elif mode == 'percentile':
        perc = np.array([np.percentile(el,20) for el in rolling_window(img.T[None,:], perc_window, perc_stride)])
#        signal_subthr = np.concatenate([np.zeros(15),perc,np.zeros(14)]) #cv2.resize(perc, (1,img.shape[0])).squeeze()
        signal_subthr =  cv2.resize(perc, (1,img.shape[0]),cv2.INTER_CUBIC).squeeze()
    elif mode == 'minimum':
        minima = np.array([np.min(el) for el in rolling_window(img.T[None,:], 10, 5)])
        signal_subthr = cv2.resize(minima, (1,img.shape[0]),interpolation = cv2.INTER_CUBIC).squeeze()
    elif mode == 'low_pass':
        if ((k == 6) or (k==7)):
            signal_subthr = signal_filter(dict1['v_sg'], 15, fr=1000, order=5, mode='low')
        else:
            signal_subthr = signal_filter(dict1['v_sg'], 15, fr=400, order=5, mode='low')
    elif mode == 'double':
        if ((k == 6) or (k==7)):
            subthr1 = signal_filter(dict1['v_sg'], 10, fr=1000, order=5, mode='low')
        else:
            subthr1 = signal_filter(dict1['v_sg'], 10, fr=400, order=5, mode='low')
        perc = np.array([np.percentile(el,20) for el in rolling_window((img-subthr1).T[None,:], perc_window, perc_stride)])
#        signal_subthr = np.concatenate([np.zeros(15),perc,np.zeros(14)]) #cv2.resize(perc, (1,img.shape[0])).squeeze()
        subthr2 =  cv2.resize(perc, (1,img.shape[0]),cv2.INTER_CUBIC).squeeze()
        signal_subthr = subthr1 + subthr2        
        
    signal_no_subthr = img -  signal_subthr
#    signal_no_subthr = dict1['v_sg'] - dict1['v_sub']
    
    #indexes, erf, z_signal = find_spikes(img, signal_no_subthr=signal_no_subthr, 
    #                                     thres_STD=4.5, thres_STD_ampl=4, min_dist=1, 
    #                                     N=2, win_size=20000, stride=5000, 
    #                                     spike_before=3, spike_after=4, 
    #                                     bidirectional=False)
    
    #indexes = find_spikes_tm(img, signal_subthr, thresh_height)
    #indexes = find_spikes_rh(img, thresh_height)[0]
    indexes = find_spikes_rh_online(img, thresh_height, window=10000, step=5000)
    
    dict1_v_sp_ = dict1['v_t'][indexes]
    
#    range_run = estimate_running_std(delta_img, 20000, 5000, q_min=0.000001, q_max=99.999999)
#    std_run = estimate_running_std(delta_img, 20000, 5000, q_min=25, q_max=75)
#    plt.plot(range_run/std_run)
    for i in range(len(dict1['sweep_time']) - 1):
        dict1_v_sp_ = np.delete(dict1_v_sp_, np.where([np.logical_and(dict1_v_sp_>dict1['sweep_time'][i][-1], dict1_v_sp_<dict1['sweep_time'][i+1][0])])[1])
    dict1_v_sp_ = np.delete(dict1_v_sp_, np.where([dict1_v_sp_>dict1['sweep_time'][i+1][-1]])[1])
#    
#    dict1_v_sp_ = dict1['v_sp']
#    precision, recall, F1, sub_corr, e_match, v_match, mean_time = metric(dict1['sweep_time'], dict1['e_sg'], 
#                                                                          dict1['e_sp'], dict1['e_t'],dict1['e_sub'], 
#                                                                          dict1['v_sg'], dict1['v_sp'], 
#                                                                          dict1['v_t'], dict1['v_sub'],save=False)
    precision, recall, F1, sub_corr, e_match, v_match, mean_time, e_spike_aligned, v_spike_aligned = metric(dict1['sweep_time'], dict1['e_sg'], 
                                                                          dict1['e_sp'], dict1['e_t'],dict1['e_sub'], 
                                                                          dict1['v_sg'], dict1_v_sp_ , 
                                                                          dict1['v_t'], dict1['v_sub'],save=False)
    
    
    
<<<<<<< HEAD
    all_f1_scores.append(np.array(F1).mean().round(2))
    all_prec.append(np.array(precision).mean().round(2))
    all_rec.append(np.array(recall).mean().round(2))
    #continue 
    pr.append(np.array(precision).mean().round(2))
    re.append(np.array(recall).mean().round(2))
    F.append(np.array(F1).mean().round(2))
    sub.append(np.array(sub_corr).mean().round(2))
    ax1 = fig.add_axes([0.05, 0.8, 0.9, 0.15])
    
    
    e_fr = np.unique(np.floor(e_spike_aligned), return_counts=True)
    v_fr = np.unique(np.floor(v_spike_aligned), return_counts=True)
    ax1.plot(e_fr[0], e_fr[1], color='black')
    ax1.plot(v_fr[0], v_fr[1], color='g')
    ax1.legend(['ephys','voltage'])
    ax1.set_ylabel('Firing Rate (Hz)')
    
    
    ax2 = fig.add_axes([0.05, 0.6, 0.9, 0.15])
    ax2.vlines(list(set(v_spike_aligned)-set(v_match)), 2.75,3.25, color='red')
    ax2.vlines(v_spike_aligned, 1.75,2.25, color='green')
    ax2.vlines(e_spike_aligned, 0.75,1.25, color='black')
    ax2.vlines(list(set(e_spike_aligned)-set(e_match)), -0.25,0.25, color='red')
    plt.yticks(np.arange(4), ['False Negative', 'Ephys', 'Voltage', 'False Positive'])
    
    ax3 = fig.add_axes([0.05, 0.2, 0.9, 0.35])
    ax3.plot(mean_time, precision, 'o-', c='blue')
    ax3.plot(mean_time, recall, 'o-', c='orange')
    ax3.plot(mean_time, F1, 'o-', c='green')
    
    
    ax4 = fig.add_axes([0.05, 0, 0.9, 0.15])
    ax4.plot(mean_time, sub_corr, 'o-', c='blue')
    #plt.savefig(f'{volpy_path}/metric_{vpy.params.volspike["threshold_method"]}.pdf', bbox_inches='tight')
if False:    
    ax3.legend([f'precision:{pr}', f'recall: {re}', f'F1: {F}'])
    ax4.legend([f'corr:{sub}'])
=======
    all_f1_scores.append(np.array(F1).round(2))
    all_prec.append(np.array(precision).round(2))
    all_rec.append(np.array(recall).round(2))
    
print(f'average_F1:{np.mean([np.mean(fsc) for fsc in all_f1_scores])}')
print(f'average_sub:{np.mean(all_corr_subthr,axis=0)}')
print(f'F1:{np.array([np.mean(fsc) for fsc in all_f1_scores]).round(2)}')
print(f'prec:{np.array([np.mean(fsc) for fsc in all_prec]).round(2)}'); 
print(f'rec:{np.array([np.mean(fsc) for fsc in all_rec]).round(2)}')
>>>>>>> 7ebbe15a

#%%
[plt.plot(fsc,'-.') for fsc in all_rec]
plt.legend(lists)
#plt.plot(dict1['v_t'], dict1['v_sg'], '.-', color='blue')#;plt.plot(dict1['v_t'], dict1['v_sg']-signal_subthr);
#plt.plot(dict1['v_t'][:-1], np.diff(dict1['v_sg']-signal_subthr)-10, '.-', color='orange')
#plt.plot(dict1['e_t'], dict1['e_sg'])
plt.plot(dict1['v_t'], img, '.-')
#plt.plot(dict1['v_t'], t_s)
#plt.plot(dict1['v_t'], signal_subthr, label='quan');
#plt.plot(dict1['v_t'], dict1['v_sub'], label='vsub');
#plt.plot(dict1['v_t'], signal_subthr, label='subthr');
#plt.plot(dict1['v_t'], img - signal_subthr, label='processed');
#plt.plot(dict1['v_t'], t_s, label='tm');

#plt.plot(dict1['v_t'], sub_20, label='low_pass_20');
#plt.plot(dict1['v_t'], sub_15, label='low_pass_15');
plt.legend()
plt.vlines(dict1['e_sp'], img.min()-5, img.min(), color='black')
plt.vlines(dict1_v_sp_, img.min()-10, img.min()-5, color='red')


#%%
#print(lists) 

#%%
if False:
    #indexes = peakutils.indexes(np.diff(img), thres=0.18, min_dist=3, thres_abs=True)
    eph = (dict1['e_sg']-np.mean(dict1['e_sg']))/(np.max(dict1['e_sg'])-np.min(dict1['e_sg']))
    #img = (dict1['v_sg']-np.mean(dict1['v_sg']))/np.max(dict1['v_sg'])
    plt.figure()
    FN = list(set(dict1_v_sp_)-set(v_match))
    FP = list(set(dict1['e_sp'])-set(e_match))
    plt.plot(dict1['e_sp'],[1.1]*len(dict1['e_sp']),'k.')
    plt.plot(dict1['v_sp'],[1.08]*len(dict1['v_sp']),'g.')
    plt.plot(FP,[1.06]*len(FP),'c|')
    plt.plot(FN,[1.04]*len(FN),'b|')
    plt.plot(dict1_v_sp_,[1.02]*len(dict1_v_sp_),'r.')
    plt.plot(dict1['v_t'][1:],np.diff(img)/np.max(np.diff(img)),'.-')
    plt.plot(dict1['e_t'],eph/np.max(eph), color='k')
    plt.plot(dict1['v_t'],img/np.max(img),'-')
    plt.plot(dict1['v_t'][1:],-erf/np.max(-erf),'r-')
    plt.plot(dict1['v_t'],subs/3)
    
#%%
if False:
    sub_1 = estimate_subthreshold(img, thres_STD=3.5)
    plt.plot(normalize(dict1['e_sub']),'k')
    plt.plot(normalize(dict1['v_sub']))
    plt.plot(normalize(sub_1))  
    
    #%%
    plt.plot(signal_no_subthr)

    from scipy import zeros, signal, random
    
    data = img
#    b, a = scipy.signal.butter(2, 0.1)
#    filtered = scipy.signal.lfilter(b, a, data)
#    result= data - filtered
##    nans, x= nan_helper(data)
##    data[nans]= np.intezrp(x(nans), x(~nans), data[~nans])
##    data = scipy.signal.medfilt(data, kernel_size=21)
##    data = img-data
    b = signal.butter(15, 0.01, btype='lowpass', output='sos')
    z = signal.sosfilt_zi(b)
    result, z = signal.sosfilt(b, data, zi=z)
#    plt.plot(result)
    result = zeros(data.size)
    for i, x in enumerate(data):
        result[i], z = signal.sosfilt(b, [x], zi=z)

#%%
def find_spikes_tm(img, signal_subthr, thresh_height=3.5):
    from caiman.source_extraction.volpy.spikepursuit import signal_filter
    from caiman.source_extraction.volpy.spikepursuit import get_thresh
    from scipy import signal
    t = img - signal_subthr
    t = t - np.median(t)
    std_run = estimate_running_std(t, 20000, 5000, q_min=25, q_max=75)
    t = t/std_run
    
    window_chunk = 30000
    T = len(t)
    n = int(np.floor(T / window_chunk))
    mv_std = []
    index = []
    
    window_chunk_length = 2
    for i in range(n):
        if i < n - 1:
            data = t[window_chunk * i: window_chunk * i + window_chunk]
        else:
            data = t[window_chunk * i:]
    
        data = data - np.median(data)
        ff1 = -data * (data < 0)
        Ns = np.sum(ff1 > 0)
        std = np.sqrt(np.divide(np.sum(ff1**2), Ns)) 
        thresh = 4 * std
        idx = signal.find_peaks(data, height=thresh)[0]
        
        #plt.plot(t); plt.vlines(idx, t.min()-5, t.min(), color='red')
        
        window = np.int64(np.arange(-window_length, window_length + 1, 1))
        idx = idx[np.logical_and(idx > (-window[0]), idx < (len(data) - window[-1]))]
        PTD = data[(idx[:, np.newaxis] + window)]
        #PTA = np.mean(PTD, 0)
        PTA = np.median(PTD, 0)
        PTA = PTA
        #plt.figure()
        #plt.plot(PTA)
        #templates = PTA
      
        t_s = np.convolve(data, np.flipud(PTA), 'same')
        t_s = t_s / t_s.max() * data.max()
        data = t_s
        data = data - np.median(data)
        pks2 = data[signal.find_peaks(data, height=None)[0]]
        thresh2, falsePosRate, detectionRate, _ = get_thresh(pks2, clip=0, pnorm=0.5, min_spikes=30)
        index.append(signal.find_peaks(data, height=thresh2)[0] + i * window_chunk)
    index = np.concatenate(index)
    """
    plt.figure()
    plt.hist(pks2, 500)
    plt.axvline(x=thresh2, c='r')
    plt.title('after matched filter')
    plt.tight_layout()
    plt.show()    
    """
    return index    

#%%    
def find_spikes_tm(img, signal_subthr, thresh_height=3.5):
    from caiman.source_extraction.volpy.spikepursuit import signal_filter
    from caiman.source_extraction.volpy.spikepursuit import get_thresh
    from scipy import signal
    t = img - signal_subthr
    t = t - np.median(t)
    std_run = estimate_running_std(t, 20000, 5000, q_min=25, q_max=75)
    t = t/std_run
    
    window_length = 2
    data = t[:20000]
    data = data - np.median(data)
    ff1 = -data * (data < 0)
    Ns = np.sum(ff1 > 0)
    std = np.sqrt(np.divide(np.sum(ff1**2), Ns)) 
    thresh = 4 * std
    index = signal.find_peaks(data, height=thresh)[0]
    
    #plt.plot(t); plt.vlines(index, t.min()-5, t.min(), color='red')
    
    window = np.int64(np.arange(-window_length, window_length + 1, 1))
    index = index[np.logical_and(index > (-window[0]), index < (len(data) - window[-1]))]
    PTD = data[(index[:, np.newaxis] + window)]
    #PTA = np.mean(PTD, 0)
    PTA = np.median(PTD, 0)
    PTA = PTA
    #plt.figure()
    #plt.plot(PTA)
    #templates = PTA
    
    """
    plt.figure()
    plt.plot(np.transpose(PTD), c=[0.5, 0.5, 0.5])
    plt.plot(PTA, c='black', linewidth=2)
    plt.title('Peak-triggered average')
    plt.show()
    """
  
    t_s = np.convolve(t, np.flipud(PTA), 'same')
    t_s = t_s / t_s.max() * t.max()
    
    """
    data = t_s
    data = data - np.median(data)
    ff1 = -data * (data < 0)
    Ns = np.sum(ff1 > 0)
    std = np.sqrt(np.divide(np.sum(ff1**2), Ns)) 
    thresh = thresh_height * std
    index = signal.find_peaks(data, height=thresh)[0]
    #plt.plot(t+5, label='orig'); plt.plot(t_s, label='template');plt.legend()
    """
    
    window = 30000
    T = len(t_s)
    n = int(np.floor(T / window))
    mv_std = []
    index = []
    
    for i in range(n):
        if i < n - 1:
            data = t_s[window * i: window * i + window]
        else:
            data = t_s[window * i:]
        data = data - np.median(data)
        ff1 = -data * (data < 0)
        Ns = np.sum(ff1 > 0)
        mv_std.append(np.sqrt(np.divide(np.sum(ff1**2), Ns)))
        thresh2 = thresh_height * mv_std[-1]
        spike = signal.find_peaks(data, height=thresh2)[0] + i *window
        index.append(spike)
    index = np.concatenate(index) 
    """
    for i in range(n):
        if i < n - 1:
            data = t_s[window * i: window * i + window]
        else:
            data = t_s[window * i:]
        data = data - np.median(data)
        pks2 = data[signal.find_peaks(data, height=None)[0]]
        thresh2, falsePosRate, detectionRate, _ = get_thresh(pks2, clip=0, pnorm=0.5, min_spikes=30)
        
        index.append(signal.find_peaks(data, height=thresh2)[0] + i * window)
    index = np.concatenate(index)
    
    plt.figure()
    plt.hist(pks2, 500)
    plt.axvline(x=thresh2, c='r')
    plt.title('after matched filter')
    plt.tight_layout()
    plt.show()    
    """
    return index

#%%
plt.plot(img, '.-')
#%%
plt.plot(img); plt.plot(signal_subthr);plt.plot(dict1['v_sub'])
plt.plot(t, label='orig');plt.plot(t_s, label='processed');plt.hlines(thresh2, 0, len(t));plt.legend()

#%%
from caiman.source_extraction.volpy.spikepursuit import signal_filter
sub_20 = signal_filter(dict1['v_sg'], 20, fr=400, order=5, mode='low')
sub_15 = signal_filter(dict1['v_sg'], 15, fr=400, order=5, mode='low')
sub_10 = signal_filter(dict1['v_sg'], 10, fr=400, order=5, mode='low')
sub_15_order3 = signal_filter(dict1['v_sg'], 15, fr=400, order=3, mode='low')
sub_15_order1 = signal_filter(dict1['v_sg'], 15, fr=400, order=1, mode='low')
sub_5 = signal_filter(dict1['v_sg'], 5, fr=400, order=5, mode='low')
sub_1 = signal_filter(dict1['v_sg'], 1, fr=400, order=5, mode='low')
 
 
#%%
plt.plot(img);
#plt.plot(signal_subthr, label='subthr');
plt.plot(dict1['v_sub'], label='vsub');
#plt.plot(minimal, label='minimal');
#plt.plot(sub_20, label='low_pass_20');
plt.plot(sub_10, label='low_pass_1');

#plt.plot(sub_1, label='low_pass_1');
perc = np.array([np.percentile(el,20) for el in rolling_window((img-sub_10).T[None,:], perc_window, perc_stride)])
#        signal_subthr = np.concatenate([np.zeros(15),perc,np.zeros(14)]) #cv2.resize(perc, (1,img.shape[0])).squeeze()
signal_subthr =  cv2.resize(perc, (1,img.shape[0]),cv2.INTER_CUBIC).squeeze()
plt.plot(sub_10+signal_subthr, label='remove twice')

#plt.plot(sub_15_order3, label='low_pass_15_3');
#plt.plot(sub_15_order1, label='low_pass_15_1');
#plt.plot(minimum, label='minimum')
#plt.plot(img - sub_15-signal_subthr, label='remove twice')
#plt.plot(minimal, label='minimal')
#plt.plot(sub_5, label='low_pass_5');
perc = np.array([np.percentile(el,20) for el in rolling_window((img).T[None,:], perc_window, perc_stride)])
#        signal_subthr = np.concatenate([np.zeros(15),perc,np.zeros(14)]) #cv2.resize(perc, (1,img.shape[0])).squeeze()
signal_subthr =  cv2.resize(perc, (1,img.shape[0]),cv2.INTER_CUBIC).squeeze()
plt.plot(signal_subthr, label='remove once')

plt.legend()<|MERGE_RESOLUTION|>--- conflicted
+++ resolved
@@ -70,10 +70,11 @@
     TP = len(index_gt)
     FP = len(v_sp) - TP
     FN = len(e_sp) - TP
+    
     try:    
         precision = TP / (TP + FP)
     except ZeroDivisionError:
-        if v_sp == 0:
+        if len(v_sp) == 0:
             precision = 1
         else:    
             precision = 0
@@ -392,8 +393,8 @@
             mnt = mnt[mnt<0]
             thresh += mnt[np.maximum(-len(mnt)+1,-number_maxima_before)]             
         
-            
-        
+        """    
+        plt.figure()
         plt.plot(x_val, pdf,'c')    
 #        plt.plot(x_val[1:], np.diff(pdf,1)*50,'k')  
         plt.plot(x_val[2:],second_der*500,'r')  
@@ -401,6 +402,7 @@
         plt.plot(thresh,0, '*')   
 #        plt.ylim([-.2,1])
         plt.pause(0.1)
+        """
         return thresh
 #%%
 def find_spikes_rh_online(t, thresh_height=4, window=10000, step=5000):
@@ -517,44 +519,27 @@
     matrix = t[index[:, np.newaxis]+window]
     left = np.maximum((matrix[:,2] - matrix[:,1]), (matrix[:,2] - matrix[:,0]))  
     right = np.maximum((matrix[:,2] - matrix[:,3]), (matrix[:,2] - matrix[:,4]))  
-<<<<<<< HEAD
-    peak_height = 1 / (1 / left + 1 / right) #1/2*(left + right)#
-    #peak_height_absolute = t[index]
-=======
 #    peak_height = 1 / (1 / left + 0.7 / right)
     peak_height = 1 / (1 / left + 0.7 / right)
->>>>>>> 7ebbe15a
     
     # Thresholding
     data = peak_height - np.median(peak_height)
     ff1 = -data * (data < 0)
     Ns = np.sum(ff1 > 0)
     std = np.sqrt(np.divide(np.sum(ff1**2), Ns)) 
-<<<<<<< HEAD
-    thresh = thresh_height * std
-    index_peak = index[peak_height > thresh]
-=======
     if thresh_height is not None:
         thresh = thresh_height * std
     else:
         thresh = compute_thresh(peak_height)
         
     index = index[peak_height > thresh]
->>>>>>> 7ebbe15a
 
     # Only select peaks above subthreshold
     tt = -t[t<0]
     thresh_sub = np.percentile(tt, 99)
     index_sub = np.where(t > thresh_sub)[0]
-<<<<<<< HEAD
-    index = np.intersect1d(index_peak,index_sub)
-
-    #plt.figure()
-=======
     index = np.intersect1d(index,index_sub)
     
-    
->>>>>>> 7ebbe15a
     #plt.hist(peak_height, 500)
     #plt.vlines(thresh, peak_height.min(), peak_height.max(), color='red')
     #plt.figure()
@@ -566,7 +551,7 @@
 
 #%%
 base_folder = ['/Users/agiovann/NEL-LAB Dropbox/NEL/Papers/VolPy/Marton/data_new',
-               '/home/nel/NEL-LAB Dropbox/NEL/Papers/VolPy/Marton/data_new'][0]
+               '/home/nel/NEL-LAB Dropbox/NEL/Papers/VolPy/Marton/data_new'][1]
 lists = ['454597_Cell_0_40x_patch1_output.npz', '456462_Cell_3_40x_1xtube_10A2_output.npz',
              '456462_Cell_3_40x_1xtube_10A3_output.npz', '456462_Cell_5_40x_1xtube_10A5_output.npz',
              '456462_Cell_5_40x_1xtube_10A6_output.npz', '456462_Cell_5_40x_1xtube_10A7_output.npz', 
@@ -588,18 +573,11 @@
 
 mode = ['minimum', 'percentile', 'v_sub', 'low_pass', 'double'][2]
 
-for k in np.array(list(range(0,8))):
-<<<<<<< HEAD
-    #if (k == 6) or (k==3):
-    #    thresh_height = 7
-    #else:
-    thresh_height = 4
-=======
+for k in np.array(list(range(5,6))):
     if (k == 6) or (k==3):
         thresh_height = None#4
     else:
         thresh_height = None#4
->>>>>>> 7ebbe15a
     dict1 = np.load(file_list[k], allow_pickle=True)
     img = dict1['v_sg']
     img /= estimate_running_std(img, q_min=0.1, q_max=99.9)
@@ -677,18 +655,18 @@
     
     
     
-<<<<<<< HEAD
     all_f1_scores.append(np.array(F1).mean().round(2))
     all_prec.append(np.array(precision).mean().round(2))
     all_rec.append(np.array(recall).mean().round(2))
-    #continue 
+     
+    continue
     pr.append(np.array(precision).mean().round(2))
     re.append(np.array(recall).mean().round(2))
     F.append(np.array(F1).mean().round(2))
     sub.append(np.array(sub_corr).mean().round(2))
+    
+    fig = plt.figure()
     ax1 = fig.add_axes([0.05, 0.8, 0.9, 0.15])
-    
-    
     e_fr = np.unique(np.floor(e_spike_aligned), return_counts=True)
     v_fr = np.unique(np.floor(v_spike_aligned), return_counts=True)
     ax1.plot(e_fr[0], e_fr[1], color='black')
@@ -716,17 +694,18 @@
 if False:    
     ax3.legend([f'precision:{pr}', f'recall: {re}', f'F1: {F}'])
     ax4.legend([f'corr:{sub}'])
-=======
-    all_f1_scores.append(np.array(F1).round(2))
-    all_prec.append(np.array(precision).round(2))
-    all_rec.append(np.array(recall).round(2))
-    
+
+#%%
+all_f1_scores.append(np.array(F1).round(2))
+all_prec.append(np.array(precision).round(2))
+all_rec.append(np.array(recall).round(2))
+
 print(f'average_F1:{np.mean([np.mean(fsc) for fsc in all_f1_scores])}')
 print(f'average_sub:{np.mean(all_corr_subthr,axis=0)}')
 print(f'F1:{np.array([np.mean(fsc) for fsc in all_f1_scores]).round(2)}')
 print(f'prec:{np.array([np.mean(fsc) for fsc in all_prec]).round(2)}'); 
 print(f'rec:{np.array([np.mean(fsc) for fsc in all_rec]).round(2)}')
->>>>>>> 7ebbe15a
+
 
 #%%
 [plt.plot(fsc,'-.') for fsc in all_rec]
