--- conflicted
+++ resolved
@@ -31,27 +31,6 @@
 
 #%% 
 def main():
-<<<<<<< HEAD
-    #%% load movie and masks
-    folder = ''    
-    file_id = 2   
-    if file_id  == 0:
-        fnames = download_demo(folder, 'demo_voltage_imaging.hdf5')
-        path_ROIs = download_demo(folder, 'demo_voltage_imaging_ROIs.hdf5')
-        mask = load(path_ROIs)
-        mode = 'voltage'    
-    elif file_id == 1:
-        fnames = download_demo(folder, 'k53.tif')
-        path_ROIs = download_demo(folder, 'k53_ROIs.hdf5')
-        mask = load(path_ROIs)
-        mode = 'calcium'
-    elif file_id  == 2:
-        fnames = '/Users/joe/repos/CaImAn/example_movies/demoMovie.tif'
-        path_ROIs = None
-        mask = None
-        mode = 'calcium'
-        
-=======
 #%%
     mode = 'calcium'                    # 'voltage' or 'calcium 'fluorescence indicator
     # Parameter setting
@@ -61,7 +40,6 @@
         path_ROIs = download_demo(folder, 'demo_voltage_imaging_ROIs.hdf5')
         mask = load(path_ROIs)
         #num_frames_total = get_file_size(fnames)[-1]         # number of total frames including initialization
->>>>>>> da6d471c
     
         # setting params
         # dataset dependent parameters
@@ -139,27 +117,6 @@
             'nb' : nb, 
             'trace_with_neg':trace_with_neg}
         
-<<<<<<< HEAD
-    t,w,h = mc_mov.shape   
-    plt.figure()
-    plt.imshow(fio.Ab[:,-1].reshape((w,h), order='F'))           
-    trace = fio.fit_gpu_nnls(mc_mov, fio.Ab, batch_size=fio.params.mc_nnls['offline_batch_size']) 
-    plt.figure()
-    plt.plot(trace[:].T)
-    #%%
-    import caiman as cm
-    nb = params.get('opts_dict','nb')
-    bcg = (fio.Ab[:,-nb:].dot(trace[-nb:])).astype(np.float32).reshape(h,w,t).transpose([2,1,0])
-    cm.movie(bcg).resize(1,1,.2).play(gain=1,fr=100, magnification=1)
-    #%% offline spike detection (only available for voltage currently)
-    fio.saoz = fio.fit_spike_extraction(trace)
-    #%% put the result in fio.estimates object
-    fio.compute_estimates()
-    #%% show results
-    fio.corr = local_correlations(mc_mov-bcg, swap_dim=False)
-    if display_images:
-        fio.view_components(fio.corr)
-=======
         mov = cm.load(fnames, subindices=range(num_frames_init))
         fnames_init = fnames.split('.')[0] + '_init.tif'
         mov.save(fnames_init)
@@ -191,7 +148,6 @@
         plt.plot(shifts_fiola)
     else:    
         mc_nn_mov = mov
->>>>>>> da6d471c
     
     #%% NNLS only
     if do_nnls:
